--- conflicted
+++ resolved
@@ -1,17 +1,10 @@
 language: php
 
 php:
-<<<<<<< HEAD
-  - "5.6"
-  - "7.0"
-  - "7.1"
-  - "7.2"
-=======
   - "7.2"
   - "7.1"
   - "7.0"
   - "5.6"
->>>>>>> a8032b7e
 
 env:
   - CONTAO_VERSION=~4.4.0
@@ -23,12 +16,7 @@
 sudo: false
 
 before_install:
-<<<<<<< HEAD
-  - phpenv config-add travis.php.ini
-
-=======
   - echo "memory_limit = -1" > travis.php.ini && phpenv config-add travis.php.ini
->>>>>>> a8032b7e
 
 install:
   - travis_retry composer self-update && composer --version
