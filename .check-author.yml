--- conflicted
+++ resolved
@@ -1,7 +1,9 @@
+ignore:
+  - 'Mini Model <minimodel@metamodel.me>'
+
 exclude:
-  - /^contao\/languages/
+  - /^src\/Resources\/contao\/languages/
 
-<<<<<<< HEAD
 copy-left:
   Christian Schiffler <c.schiffler@cyberspectrum.de>:
     # Original listeners got split into several files.
@@ -11,10 +13,4 @@
     - src/EventListener/DcGeneral/Table/Attribute/OperationButtonListener.php
     - src/EventListener/DcGeneral/Table/Attribute/SaveDistancesListener.php
 
-mapping:
-=======
-mapping: null
-
-ignore:
-  - 'Mini Model <minimodel@metamodel.me>'
->>>>>>> 8fc456f7
+mapping: null