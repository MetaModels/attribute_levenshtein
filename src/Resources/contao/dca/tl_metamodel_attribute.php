<?php

/**
 * This file is part of MetaModels/attribute_levensthein.
 *
 * (c) 2012-2019 The MetaModels team.
 *
 * For the full copyright and license information, please view the LICENSE
 * file that was distributed with this source code.
 *
 * This project is provided in good faith and hope to be usable by anyone.
 *
 * @package    MetaModels/attribute_levensthein
 * @author     Christian Schiffler <c.schiffler@cyberspectrum.de>
 * @author     Richard Henkenjohann <richardhenkenjohann@googlemail.com>
 * @author     Ingolf Steinhardt <info@e-spin.de>
 * @copyright  2012-2019 The MetaModels team.
 * @license    https://github.com/MetaModels/attribute_levensthein/blob/master/LICENSE LGPL-3.0-or-later
 * @filesource
 */

$GLOBALS['TL_DCA']['tl_metamodel_attribute']['metapalettes']['levensthein extends _complexattribute_'] = array(
    '+advanced' => array(
        '-isvariant',
        '-isunique',
        'levensthein_distance',
        'levensthein_attributes'
    ),
);

$GLOBALS['TL_DCA']['tl_metamodel_attribute']['fields']['levensthein_distance'] = array
(
    'label'     => &$GLOBALS['TL_LANG']['tl_metamodel_attribute']['levensthein_distance'],
    'exclude'   => true,
    'inputType' => 'multiColumnWizard',
    'eval'      => array
    (
<<<<<<< HEAD
        'disableSorting' => true,
        'hideButtons'    => true,
        'columnFields'   => array
=======
        'disableSorting'     => true,
        'minCount'           => 1,
        'maxCount'           => 1,
        'columnFields' => array
>>>>>>> 3a758aa8
        (
            'wordLength' => array
            (
                'label'     => &$GLOBALS['TL_LANG']['tl_metamodel_attribute']['levensthein_distance_wordlength'],
                'inputType' => 'text',
                'eval'      => array
                (
                    'rgxp'   => 'digit',
                    'style'  => 'width:115px',
                )
            ),
            'distance'   => array
            (
                'label'     => &$GLOBALS['TL_LANG']['tl_metamodel_attribute']['levensthein_distance_distance'],
                'inputType' => 'select',
                'options'   => array(0,1,2,3,4,5,6,7,8,9,10),
                'default'   => '2',
                'eval'      => array
                (
                    'includeBlankOption' => true,
                    'style'              => 'width:115px',
                    'chosen'             => 'true'
                )
            ),
        ),
        'tl_class' => 'w50 w50x'
    ),
    'sql'                     => 'mediumtext NULL',
);

$GLOBALS['TL_DCA']['tl_metamodel_attribute']['fields']['levensthein_attributes'] = array(
    'label'                   => &$GLOBALS['TL_LANG']['tl_metamodel_attribute']['levensthein_attributes'],
    'exclude'                 => true,
    'inputType'               => 'checkboxWizard',
    'eval'                    => array('multiple' => true, 'tl_class' => 'w50 w50x'),
    'sql'                     => 'blob NULL',
);

$GLOBALS['TL_DCA']['tl_metamodel_attribute']['list']['operations']['rebuild_levensthein'] = array(
    'label' => $GLOBALS['TL_LANG']['tl_metamodel_attribute']['rebuild_levensthein'],
    'href'  => 'act=rebuild_levensthein',
    'icon'  => 'bundles/metamodelsattributelevenshtein/levensthein.png'
);<|MERGE_RESOLUTION|>--- conflicted
+++ resolved
@@ -35,16 +35,9 @@
     'inputType' => 'multiColumnWizard',
     'eval'      => array
     (
-<<<<<<< HEAD
         'disableSorting' => true,
         'hideButtons'    => true,
         'columnFields'   => array
-=======
-        'disableSorting'     => true,
-        'minCount'           => 1,
-        'maxCount'           => 1,
-        'columnFields' => array
->>>>>>> 3a758aa8
         (
             'wordLength' => array
             (
