{
  "name": "metamodels/attribute_levenshtein",
  "description": "MetaModels attribute for maintaining a search index with levenshtein support",
  "keywords": [
    "contao",
    "metamodels",
    "attribute",
    "levenshtein",
    "filter"
  ],
  "type": "contao-bundle",
  "homepage": "http://now.metamodel.me/",
  "license": "LGPL-3.0-or-later",
  "authors": [
    {
      "name": "Christian Schiffler",
      "email": "c.schiffler@cyberspectrum.de",
      "homepage": "http://www.cyberspectrum.de",
      "role": "Developer"
    },
    {
      "name": "Stefan Heimes",
      "email": "stefan_heimes@hotmail.com",
      "role": "Developer"
    }
  ],
  "support": {
    "email": "mail@metamodel.me",
    "issues": "https://github.com/MetaModels/attribute_levensthein/issues",
    "wiki": "http://de.contaowiki.org/MetaModels",
    "irc": "irc://irc.freenode.org/contao.mm",
    "source": "https://github.com/MetaModels/attribute_levensthein"
  },
  "require": {
    "php": "^5.6 || ^7.0",
<<<<<<< HEAD
    "contao/core-bundle": "^4.4",
    "contao-community-alliance/dc-general": "^2.1@dev",
    "metamodels/core": "~2.1@dev",
    "symfony/dependency-injection": "^3.3 || ^4.0",
    "symfony/http-kernel": "^3.3 || ^4.0"

  },
  "require-dev": {
    "cyberspectrum/contao-toolbox": "^0.7",
    "phpcq/all-tasks": "^1.2",
    "contao/manager-bundle": "~4.4"
=======
    "contao-community-alliance/composer-plugin": "^2.4",
    "contao-community-alliance/dc-general": "^2.0.0",
    "contao/core": "^3.5.5",
    "metamodels/core": "^2.0"
  },
  "require-dev": {
    "metamodels/base-unit-tests": "^1.0.4",
    "phpcq/all-tasks": "^1.2"
>>>>>>> 8fc456f7
  },
  "autoload": {
    "psr-4": {
      "MetaModels\\AttributeLevenshteinBundle\\": "src"
    }
  },
  "autoload-dev": {
    "psr-4": {
      "MetaModels\\AttributeLevenshteinBundle\\Test\\": "tests"
    }
  },
  "extra": {
    "contao-manager-plugin": "MetaModels\\AttributeLevenshteinBundle\\ContaoManager\\Plugin",
    "contao": {
<<<<<<< HEAD
      "transifex": {
        "project": "metamodels",
        "prefix": "attribute_levensthein-",
        "languages_cto": "src/Resources/contao/languages",
        "languages_tx": ".tx"
=======
      "sources": {
        "contao": "system/modules/metamodelsattribute_levensthein",
        "entrypoint/mm_lv_search.php": "mm_lv_search.php"
>>>>>>> 8fc456f7
      }
    },
    "branch-alias": {
      "dev-master": "2.0.x-dev",
      "dev-feature/contao4": "2.1.x-dev"
    }
  },
  "config": {
    "sort-packages": true
  }
}<|MERGE_RESOLUTION|>--- conflicted
+++ resolved
@@ -33,28 +33,16 @@
   },
   "require": {
     "php": "^5.6 || ^7.0",
-<<<<<<< HEAD
+    "contao-community-alliance/dc-general": "^2.1@dev",
     "contao/core-bundle": "^4.4",
-    "contao-community-alliance/dc-general": "^2.1@dev",
-    "metamodels/core": "~2.1@dev",
+    "metamodels/core": "^2.1@dev",
     "symfony/dependency-injection": "^3.3 || ^4.0",
     "symfony/http-kernel": "^3.3 || ^4.0"
 
   },
   "require-dev": {
-    "cyberspectrum/contao-toolbox": "^0.7",
     "phpcq/all-tasks": "^1.2",
     "contao/manager-bundle": "~4.4"
-=======
-    "contao-community-alliance/composer-plugin": "^2.4",
-    "contao-community-alliance/dc-general": "^2.0.0",
-    "contao/core": "^3.5.5",
-    "metamodels/core": "^2.0"
-  },
-  "require-dev": {
-    "metamodels/base-unit-tests": "^1.0.4",
-    "phpcq/all-tasks": "^1.2"
->>>>>>> 8fc456f7
   },
   "autoload": {
     "psr-4": {
@@ -68,20 +56,6 @@
   },
   "extra": {
     "contao-manager-plugin": "MetaModels\\AttributeLevenshteinBundle\\ContaoManager\\Plugin",
-    "contao": {
-<<<<<<< HEAD
-      "transifex": {
-        "project": "metamodels",
-        "prefix": "attribute_levensthein-",
-        "languages_cto": "src/Resources/contao/languages",
-        "languages_tx": ".tx"
-=======
-      "sources": {
-        "contao": "system/modules/metamodelsattribute_levensthein",
-        "entrypoint/mm_lv_search.php": "mm_lv_search.php"
->>>>>>> 8fc456f7
-      }
-    },
     "branch-alias": {
       "dev-master": "2.0.x-dev",
       "dev-feature/contao4": "2.1.x-dev"
