<?xml version="1.0" encoding="utf-8"?>
<!-- https://phpunit.de/manual/current/en/appendixes.configuration.html -->
<phpunit xmlns:xsi="http://www.w3.org/2001/XMLSchema-instance"
         xsi:noNamespaceSchemaLocation="http://schema.phpunit.de/6.1/phpunit.xsd"
         colors="true"
<<<<<<< HEAD
         convertErrorsToExceptions="true"
         convertNoticesToExceptions="true"
         convertWarningsToExceptions="true"
         processIsolation="false"
         stopOnFailure="false"
         syntaxCheck="false"
        >
  <testsuites>
    <testsuite name="MetaModels attribute levenshtein tests">
      <directory>./tests</directory>
    </testsuite>
  </testsuites>

  <filter>
    <whitelist>
      <directory>./src</directory>
    </whitelist>
  </filter>
=======
         forceCoversAnnotation="true"
         failOnRisky="true"
         failOnWarning="true"
         beStrictAboutChangesToGlobalState="true"
         beStrictAboutOutputDuringTests="true"
         beStrictAboutResourceUsageDuringSmallTests="true"
         beStrictAboutTodoAnnotatedTests="true"
         bootstrap="vendor/autoload.php"
>
    <testsuites>
        <testsuite name="MetaModels attribute for levenshtein search index tests">
            <directory>./tests</directory>
        </testsuite>
    </testsuites>
    <filter>
        <whitelist>
            <directory>./src</directory>
        </whitelist>
    </filter>
>>>>>>> 8fc456f7
</phpunit><|MERGE_RESOLUTION|>--- conflicted
+++ resolved
@@ -3,26 +3,6 @@
 <phpunit xmlns:xsi="http://www.w3.org/2001/XMLSchema-instance"
          xsi:noNamespaceSchemaLocation="http://schema.phpunit.de/6.1/phpunit.xsd"
          colors="true"
-<<<<<<< HEAD
-         convertErrorsToExceptions="true"
-         convertNoticesToExceptions="true"
-         convertWarningsToExceptions="true"
-         processIsolation="false"
-         stopOnFailure="false"
-         syntaxCheck="false"
-        >
-  <testsuites>
-    <testsuite name="MetaModels attribute levenshtein tests">
-      <directory>./tests</directory>
-    </testsuite>
-  </testsuites>
-
-  <filter>
-    <whitelist>
-      <directory>./src</directory>
-    </whitelist>
-  </filter>
-=======
          forceCoversAnnotation="true"
          failOnRisky="true"
          failOnWarning="true"
@@ -42,5 +22,4 @@
             <directory>./src</directory>
         </whitelist>
     </filter>
->>>>>>> 8fc456f7
 </phpunit>